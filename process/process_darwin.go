//go:build darwin
// +build darwin

package process

import (
	"context"
	"fmt"
	"os/exec"
	"path/filepath"
	"strconv"
	"strings"

	"github.com/shirou/gopsutil/v3/internal/common"
	"github.com/shirou/gopsutil/v3/net"
	"github.com/tklauser/go-sysconf"
	"golang.org/x/sys/unix"
)

// copied from sys/sysctl.h
const (
	CTLKern          = 1  // "high kernel": proc, limits
	KernProc         = 14 // struct: process entries
	KernProcPID      = 1  // by process id
	KernProcProc     = 8  // only return procs
	KernProcAll      = 0  // everything
	KernProcPathname = 12 // path to executable
)

var clockTicks = 100 // default value

func init() {
	clkTck, err := sysconf.Sysconf(sysconf.SC_CLK_TCK)
	// ignore errors
	if err == nil {
		clockTicks = int(clkTck)
	}
}

type _Ctype_struct___0 struct {
	Pad uint64
}

func pidsWithContext(ctx context.Context) ([]int32, error) {
	var ret []int32

	kprocs, err := unix.SysctlKinfoProcSlice("kern.proc.all")
	if err != nil {
		return ret, err
	}

	for _, proc := range kprocs {
		ret = append(ret, int32(proc.Proc.P_pid))
	}

	return ret, nil
}

func (p *Process) PpidWithContext(ctx context.Context) (int32, error) {
	k, err := p.getKProc()
	if err != nil {
		return 0, err
	}

	return k.Eproc.Ppid, nil
}

func (p *Process) NameWithContext(ctx context.Context) (string, error) {
	k, err := p.getKProc()
	if err != nil {
		return "", err
	}

	name := common.ByteToString(k.Proc.P_comm[:])

	if len(name) >= 15 {
		cmdName, err := p.cmdNameWithContext(ctx)
		if err != nil {
			return "", err
		}
		if len(cmdName) > 0 {
			extendedName := filepath.Base(cmdName)
			if strings.HasPrefix(extendedName, p.name) {
				name = extendedName
			} else {
				name = cmdName
			}
		}
	}

	return name, nil
}

func (p *Process) createTimeWithContext(ctx context.Context) (int64, error) {
	k, err := p.getKProc()
	if err != nil {
		return 0, err
	}

	return k.Proc.P_starttime.Sec*1000 + int64(k.Proc.P_starttime.Usec)/1000, nil
}

<<<<<<< HEAD
=======
func (p *Process) ParentWithContext(ctx context.Context) (*Process, error) {
	ppid, err := p.PpidWithContext(ctx)
	if err != nil {
		return nil, err
	}

	return NewProcessWithContext(ctx, ppid)
}

>>>>>>> 34e74aac
func (p *Process) StatusWithContext(ctx context.Context) ([]string, error) {
	r, err := callPsWithContext(ctx, "state", p.Pid, false, false)
	if err != nil {
		return []string{""}, err
	}
	status := convertStatusChar(r[0][0][0:1])
	return []string{status}, err
}

func (p *Process) ForegroundWithContext(ctx context.Context) (bool, error) {
	// see https://github.com/shirou/gopsutil/issues/596#issuecomment-432707831 for implementation details
	pid := p.Pid
	ps, err := exec.LookPath("ps")
	if err != nil {
		return false, err
	}
	out, err := invoke.CommandWithContext(ctx, ps, "-o", "stat=", "-p", strconv.Itoa(int(pid)))
	if err != nil {
		return false, err
	}
	return strings.IndexByte(string(out), '+') != -1, nil
}

func (p *Process) UidsWithContext(ctx context.Context) ([]int32, error) {
	k, err := p.getKProc()
	if err != nil {
		return nil, err
	}

	// See: http://unix.superglobalmegacorp.com/Net2/newsrc/sys/ucred.h.html
	userEffectiveUID := int32(k.Eproc.Ucred.Uid)

	return []int32{userEffectiveUID}, nil
}

func (p *Process) GidsWithContext(ctx context.Context) ([]int32, error) {
	k, err := p.getKProc()
	if err != nil {
		return nil, err
	}

	gids := make([]int32, 0, 3)
	gids = append(gids, int32(k.Eproc.Pcred.P_rgid), int32(k.Eproc.Pcred.P_rgid), int32(k.Eproc.Pcred.P_svgid))

	return gids, nil
}

func (p *Process) GroupsWithContext(ctx context.Context) ([]int32, error) {
	return nil, common.ErrNotImplementedError
	// k, err := p.getKProc()
	// if err != nil {
	// 	return nil, err
	// }

	// groups := make([]int32, k.Eproc.Ucred.Ngroups)
	// for i := int16(0); i < k.Eproc.Ucred.Ngroups; i++ {
	// 	groups[i] = int32(k.Eproc.Ucred.Groups[i])
	// }

	// return groups, nil
}

func (p *Process) TerminalWithContext(ctx context.Context) (string, error) {
	return "", common.ErrNotImplementedError
	/*
		k, err := p.getKProc()
		if err != nil {
			return "", err
		}

		ttyNr := uint64(k.Eproc.Tdev)
		termmap, err := getTerminalMap()
		if err != nil {
			return "", err
		}

		return termmap[ttyNr], nil
	*/
}

func (p *Process) NiceWithContext(ctx context.Context) (int32, error) {
	k, err := p.getKProc()
	if err != nil {
		return 0, err
	}
	return int32(k.Proc.P_nice), nil
}

func (p *Process) IOCountersWithContext(ctx context.Context) (*IOCountersStat, error) {
	return nil, common.ErrNotImplementedError
}

func convertCPUTimes(s string) (ret float64, err error) {
	var t int
	var _tmp string
	if strings.Contains(s, ":") {
		_t := strings.Split(s, ":")
		switch len(_t) {
		case 3:
			hour, err := strconv.Atoi(_t[0])
			if err != nil {
				return ret, err
			}
			t += hour * 60 * 60 * clockTicks

			mins, err := strconv.Atoi(_t[1])
			if err != nil {
				return ret, err
			}
			t += mins * 60 * clockTicks
			_tmp = _t[2]
		case 2:
			mins, err := strconv.Atoi(_t[0])
			if err != nil {
				return ret, err
			}
			t += mins * 60 * clockTicks
			_tmp = _t[1]
		case 1, 0:
			_tmp = s
		default:
			return ret, fmt.Errorf("wrong cpu time string")
		}
	} else {
		_tmp = s
	}

	_t := strings.Split(_tmp, ".")
	if err != nil {
		return ret, err
	}
	h, err := strconv.Atoi(_t[0])
	t += h * clockTicks
	h, err = strconv.Atoi(_t[1])
	t += h
	return float64(t) / float64(clockTicks), nil
}

func (p *Process) ChildrenWithContext(ctx context.Context) ([]*Process, error) {
	pids, err := common.CallPgrepWithContext(ctx, invoke, p.Pid)
	if err != nil {
		return nil, err
	}
	ret := make([]*Process, 0, len(pids))
	for _, pid := range pids {
		np, err := NewProcessWithContext(ctx, pid)
		if err != nil {
			return nil, err
		}
		ret = append(ret, np)
	}
	return ret, nil
}

func (p *Process) ConnectionsWithContext(ctx context.Context) ([]net.ConnectionStat, error) {
	return net.ConnectionsPidWithContext(ctx, "all", p.Pid)
}

func (p *Process) ConnectionsMaxWithContext(ctx context.Context, max int) ([]net.ConnectionStat, error) {
	return net.ConnectionsPidMaxWithContext(ctx, "all", p.Pid, max)
}

func ProcessesWithContext(ctx context.Context) ([]*Process, error) {
	out := []*Process{}

	pids, err := PidsWithContext(ctx)
	if err != nil {
		return out, err
	}

	for _, pid := range pids {
		p, err := NewProcessWithContext(ctx, pid)
		if err != nil {
			continue
		}
		out = append(out, p)
	}

	return out, nil
}

// Returns a proc as defined here:
// http://unix.superglobalmegacorp.com/Net2/newsrc/sys/kinfo_proc.h.html
func (p *Process) getKProc() (*unix.KinfoProc, error) {
	return unix.SysctlKinfoProc("kern.proc.pid", int(p.Pid))
}

// call ps command.
// Return value deletes Header line(you must not input wrong arg).
// And splited by Space. Caller have responsibility to manage.
// If passed arg pid is 0, get information from all process.
func callPsWithContext(ctx context.Context, arg string, pid int32, threadOption bool, nameOption bool) ([][]string, error) {
	bin, err := exec.LookPath("ps")
	if err != nil {
		return [][]string{}, err
	}

	var cmd []string
	if pid == 0 { // will get from all processes.
		cmd = []string{"-ax", "-o", arg}
	} else if threadOption {
		cmd = []string{"-x", "-o", arg, "-M", "-p", strconv.Itoa(int(pid))}
	} else {
		cmd = []string{"-x", "-o", arg, "-p", strconv.Itoa(int(pid))}
	}
	if nameOption {
		cmd = append(cmd, "-c")
	}
	out, err := invoke.CommandWithContext(ctx, bin, cmd...)
	if err != nil {
		return [][]string{}, err
	}
	lines := strings.Split(string(out), "\n")

	var ret [][]string
	for _, l := range lines[1:] {
		var lr []string
		if nameOption {
			lr = append(lr, l)
		} else {
			for _, r := range strings.Split(l, " ") {
				if r == "" {
					continue
				}
				lr = append(lr, strings.TrimSpace(r))
			}
		}
		if len(lr) != 0 {
			ret = append(ret, lr)
		}
	}

	return ret, nil
}<|MERGE_RESOLUTION|>--- conflicted
+++ resolved
@@ -100,18 +100,6 @@
 	return k.Proc.P_starttime.Sec*1000 + int64(k.Proc.P_starttime.Usec)/1000, nil
 }
 
-<<<<<<< HEAD
-=======
-func (p *Process) ParentWithContext(ctx context.Context) (*Process, error) {
-	ppid, err := p.PpidWithContext(ctx)
-	if err != nil {
-		return nil, err
-	}
-
-	return NewProcessWithContext(ctx, ppid)
-}
-
->>>>>>> 34e74aac
 func (p *Process) StatusWithContext(ctx context.Context) ([]string, error) {
 	r, err := callPsWithContext(ctx, "state", p.Pid, false, false)
 	if err != nil {
