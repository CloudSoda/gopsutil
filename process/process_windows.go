// +build windows

package process

import (
	"context"
	"fmt"
	"os"
	"strings"
	"syscall"
	"time"
	"unsafe"

	"github.com/StackExchange/wmi"
	cpu "github.com/shirou/gopsutil/cpu"
	"github.com/shirou/gopsutil/internal/common"
	net "github.com/shirou/gopsutil/net"
	"github.com/shirou/w32"
	"golang.org/x/sys/windows"
)

const (
	NoMoreFiles   = 0x12
	MaxPathLength = 260
)

var (
	modpsapi                 = windows.NewLazySystemDLL("psapi.dll")
	procGetProcessMemoryInfo = modpsapi.NewProc("GetProcessMemoryInfo")
)

type SystemProcessInformation struct {
	NextEntryOffset   uint64
	NumberOfThreads   uint64
	Reserved1         [48]byte
	Reserved2         [3]byte
	UniqueProcessID   uintptr
	Reserved3         uintptr
	HandleCount       uint64
	Reserved4         [4]byte
	Reserved5         [11]byte
	PeakPagefileUsage uint64
	PrivatePageCount  uint64
	Reserved6         [6]uint64
}

// Memory_info_ex is different between OSes
type MemoryInfoExStat struct {
}

type MemoryMapsStat struct {
}

type Win32_Process struct {
	Name                  string
	ExecutablePath        *string
	CommandLine           *string
	Priority              uint32
	CreationDate          *time.Time
	ProcessID             uint32
	ThreadCount           uint32
	Status                *string
	ReadOperationCount    uint64
	ReadTransferCount     uint64
	WriteOperationCount   uint64
	WriteTransferCount    uint64
	CSCreationClassName   string
	CSName                string
	Caption               *string
	CreationClassName     string
	Description           *string
	ExecutionState        *uint16
	HandleCount           uint32
	KernelModeTime        uint64
	MaximumWorkingSetSize *uint32
	MinimumWorkingSetSize *uint32
	OSCreationClassName   string
	OSName                string
	OtherOperationCount   uint64
	OtherTransferCount    uint64
	PageFaults            uint32
	PageFileUsage         uint32
	ParentProcessID       uint32
	PeakPageFileUsage     uint32
	PeakVirtualSize       uint64
	PeakWorkingSetSize    uint32
	PrivatePageCount      uint64
	TerminationDate       *time.Time
	UserModeTime          uint64
	WorkingSetSize        uint64
}

func init() {
	wmi.DefaultClient.AllowMissingFields = true
}

func Pids() ([]int32, error) {
	return PidsWithContext(context.Background())
}

func PidsWithContext(ctx context.Context) ([]int32, error) {
	// inspired by https://gist.github.com/henkman/3083408
	// and https://github.com/giampaolo/psutil/blob/1c3a15f637521ba5c0031283da39c733fda53e4c/psutil/arch/windows/process_info.c#L315-L329
	var ret []int32
	var read uint32 = 0
	var psSize uint32 = 1024
	const dwordSize uint32 = 4

	for {
		ps := make([]uint32, psSize)
		if !w32.EnumProcesses(ps, uint32(len(ps)), &read) {
			return nil, fmt.Errorf("could not get w32.EnumProcesses")
		}
		if uint32(len(ps)) == read { // ps buffer was too small to host every results, retry with a bigger one
			psSize += 1024
			continue
		}
		for _, pid := range ps[:read/dwordSize] {
			ret = append(ret, int32(pid))
		}
		return ret, nil

	}

}

func (p *Process) Ppid() (int32, error) {
	return p.PpidWithContext(context.Background())
}

func (p *Process) PpidWithContext(ctx context.Context) (int32, error) {
	ppid, _, _, err := getFromSnapProcess(p.Pid)
	if err != nil {
		return 0, err
	}
	return ppid, nil
}

func GetWin32Proc(pid int32) ([]Win32_Process, error) {
	return GetWin32ProcWithContext(context.Background(), pid)
}

func GetWin32ProcWithContext(ctx context.Context, pid int32) ([]Win32_Process, error) {
	var dst []Win32_Process
	query := fmt.Sprintf("WHERE ProcessId = %d", pid)
	q := wmi.CreateQuery(&dst, query)
	err := common.WMIQueryWithContext(ctx, q, &dst)
	if err != nil {
		return []Win32_Process{}, fmt.Errorf("could not get win32Proc: %s", err)
	}

	if len(dst) == 0 {
		return []Win32_Process{}, fmt.Errorf("could not get win32Proc: empty")
	}

	return dst, nil
}

func (p *Process) Name() (string, error) {
	return p.NameWithContext(context.Background())
}

func (p *Process) NameWithContext(ctx context.Context) (string, error) {
	_, _, name, err := getFromSnapProcess(p.Pid)
	if err != nil {
		return "", fmt.Errorf("could not get Name: %s", err)
	}
	return name, nil
}

func (p *Process) Tgid() (int32, error) {
	return 0, common.ErrNotImplementedError
}

func (p *Process) Exe() (string, error) {
	return p.ExeWithContext(context.Background())
}

func (p *Process) ExeWithContext(ctx context.Context) (string, error) {
	dst, err := GetWin32Proc(p.Pid)
	if err != nil {
		return "", fmt.Errorf("could not get ExecutablePath: %s", err)
	}
	return *dst[0].ExecutablePath, nil
}

func (p *Process) Cmdline() (string, error) {
	return p.CmdlineWithContext(context.Background())
}

func (p *Process) CmdlineWithContext(ctx context.Context) (string, error) {
	dst, err := GetWin32Proc(p.Pid)
	if err != nil {
		return "", fmt.Errorf("could not get CommandLine: %s", err)
	}
	return *dst[0].CommandLine, nil
}

// CmdlineSlice returns the command line arguments of the process as a slice with each
// element being an argument. This merely returns the CommandLine informations passed
// to the process split on the 0x20 ASCII character.
func (p *Process) CmdlineSlice() ([]string, error) {
	return p.CmdlineSliceWithContext(context.Background())
}

func (p *Process) CmdlineSliceWithContext(ctx context.Context) ([]string, error) {
	cmdline, err := p.Cmdline()
	if err != nil {
		return nil, err
	}
	return strings.Split(cmdline, " "), nil
}

func (p *Process) CreateTime() (int64, error) {
	return p.CreateTimeWithContext(context.Background())
}

func (p *Process) CreateTimeWithContext(ctx context.Context) (int64, error) {
	ru, err := getRusage(p.Pid)
	if err != nil {
		return 0, fmt.Errorf("could not get CreationDate: %s", err)
	}

	return ru.CreationTime.Nanoseconds() / 1000000, nil
}

func (p *Process) Cwd() (string, error) {
	return p.CwdWithContext(context.Background())
}

func (p *Process) CwdWithContext(ctx context.Context) (string, error) {
	return "", common.ErrNotImplementedError
}
func (p *Process) Parent() (*Process, error) {
	return p.ParentWithContext(context.Background())
}

func (p *Process) ParentWithContext(ctx context.Context) (*Process, error) {
	ppid, err := p.PpidWithContext(ctx)
	if err != nil {
		return nil, fmt.Errorf("could not get ParentProcessID: %s", err)
	}

	return NewProcess(ppid)
}
func (p *Process) Status() (string, error) {
	return p.StatusWithContext(context.Background())
}

func (p *Process) StatusWithContext(ctx context.Context) (string, error) {
	return "", common.ErrNotImplementedError
}

<<<<<<< HEAD
func (p *Process) Foreground() (bool, error) {
	return p.ForegroundWithContext(context.Background())
}

func (p *Process) ForegroundWithContext(ctx context.Context) (bool, error) {
	return false, common.ErrNotImplementedError
}

=======
>>>>>>> 35815938
func (p *Process) Username() (string, error) {
	return p.UsernameWithContext(context.Background())
}

func (p *Process) UsernameWithContext(ctx context.Context) (string, error) {
	pid := p.Pid
	// 0x1000 is PROCESS_QUERY_LIMITED_INFORMATION
	c, err := syscall.OpenProcess(0x1000, false, uint32(pid))
	if err != nil {
		return "", err
	}
	defer syscall.CloseHandle(c)

	var token syscall.Token
	err = syscall.OpenProcessToken(c, syscall.TOKEN_QUERY, &token)
	if err != nil {
		return "", err
	}
	defer token.Close()
	tokenUser, err := token.GetTokenUser()
	if err != nil {
		return "", err
	}

	user, domain, _, err := tokenUser.User.Sid.LookupAccount("")
	return domain + "\\" + user, err
}

func (p *Process) Uids() ([]int32, error) {
	return p.UidsWithContext(context.Background())
}

func (p *Process) UidsWithContext(ctx context.Context) ([]int32, error) {
	var uids []int32

	return uids, common.ErrNotImplementedError
}
func (p *Process) Gids() ([]int32, error) {
	return p.GidsWithContext(context.Background())
}

func (p *Process) GidsWithContext(ctx context.Context) ([]int32, error) {
	var gids []int32
	return gids, common.ErrNotImplementedError
}
func (p *Process) Terminal() (string, error) {
	return p.TerminalWithContext(context.Background())
}

func (p *Process) TerminalWithContext(ctx context.Context) (string, error) {
	return "", common.ErrNotImplementedError
}

// Nice returns priority in Windows
func (p *Process) Nice() (int32, error) {
	return p.NiceWithContext(context.Background())
}

func (p *Process) NiceWithContext(ctx context.Context) (int32, error) {
	dst, err := GetWin32Proc(p.Pid)
	if err != nil {
		return 0, fmt.Errorf("could not get Priority: %s", err)
	}
	return int32(dst[0].Priority), nil
}
func (p *Process) IOnice() (int32, error) {
	return p.IOniceWithContext(context.Background())
}

func (p *Process) IOniceWithContext(ctx context.Context) (int32, error) {
	return 0, common.ErrNotImplementedError
}
func (p *Process) Rlimit() ([]RlimitStat, error) {
	return p.RlimitWithContext(context.Background())
}

func (p *Process) RlimitWithContext(ctx context.Context) ([]RlimitStat, error) {
	var rlimit []RlimitStat

	return rlimit, common.ErrNotImplementedError
}
func (p *Process) RlimitUsage(gatherUsed bool) ([]RlimitStat, error) {
	return p.RlimitUsageWithContext(context.Background(), gatherUsed)
}

func (p *Process) RlimitUsageWithContext(ctx context.Context, gatherUsed bool) ([]RlimitStat, error) {
	var rlimit []RlimitStat

	return rlimit, common.ErrNotImplementedError
}

func (p *Process) IOCounters() (*IOCountersStat, error) {
	return p.IOCountersWithContext(context.Background())
}

func (p *Process) IOCountersWithContext(ctx context.Context) (*IOCountersStat, error) {
	dst, err := GetWin32Proc(p.Pid)
	if err != nil || len(dst) == 0 {
		return nil, fmt.Errorf("could not get Win32Proc: %s", err)
	}
	ret := &IOCountersStat{
		ReadCount:  uint64(dst[0].ReadOperationCount),
		ReadBytes:  uint64(dst[0].ReadTransferCount),
		WriteCount: uint64(dst[0].WriteOperationCount),
		WriteBytes: uint64(dst[0].WriteTransferCount),
	}

	return ret, nil
}
func (p *Process) NumCtxSwitches() (*NumCtxSwitchesStat, error) {
	return p.NumCtxSwitchesWithContext(context.Background())
}

func (p *Process) NumCtxSwitchesWithContext(ctx context.Context) (*NumCtxSwitchesStat, error) {
	return nil, common.ErrNotImplementedError
}
func (p *Process) NumFDs() (int32, error) {
	return p.NumFDsWithContext(context.Background())
}

func (p *Process) NumFDsWithContext(ctx context.Context) (int32, error) {
	return 0, common.ErrNotImplementedError
}
func (p *Process) NumThreads() (int32, error) {
	return p.NumThreadsWithContext(context.Background())
}

func (p *Process) NumThreadsWithContext(ctx context.Context) (int32, error) {
	dst, err := GetWin32Proc(p.Pid)
	if err != nil {
		return 0, fmt.Errorf("could not get ThreadCount: %s", err)
	}
	return int32(dst[0].ThreadCount), nil
}
func (p *Process) Threads() (map[int32]*cpu.TimesStat, error) {
	return p.ThreadsWithContext(context.Background())
}

func (p *Process) ThreadsWithContext(ctx context.Context) (map[int32]*cpu.TimesStat, error) {
	ret := make(map[int32]*cpu.TimesStat)
	return ret, common.ErrNotImplementedError
}
func (p *Process) Times() (*cpu.TimesStat, error) {
	return p.TimesWithContext(context.Background())
}

func (p *Process) TimesWithContext(ctx context.Context) (*cpu.TimesStat, error) {
	sysTimes, err := getProcessCPUTimes(p.Pid)
	if err != nil {
		return nil, err
	}

	// User and kernel times are represented as a FILETIME structure
	// which contains a 64-bit value representing the number of
	// 100-nanosecond intervals since January 1, 1601 (UTC):
	// http://msdn.microsoft.com/en-us/library/ms724284(VS.85).aspx
	// To convert it into a float representing the seconds that the
	// process has executed in user/kernel mode I borrowed the code
	// below from psutil's _psutil_windows.c, and in turn from Python's
	// Modules/posixmodule.c

	user := float64(sysTimes.UserTime.HighDateTime)*429.4967296 + float64(sysTimes.UserTime.LowDateTime)*1e-7
	kernel := float64(sysTimes.KernelTime.HighDateTime)*429.4967296 + float64(sysTimes.KernelTime.LowDateTime)*1e-7

	return &cpu.TimesStat{
		User:   user,
		System: kernel,
	}, nil
}
func (p *Process) CPUAffinity() ([]int32, error) {
	return p.CPUAffinityWithContext(context.Background())
}

func (p *Process) CPUAffinityWithContext(ctx context.Context) ([]int32, error) {
	return nil, common.ErrNotImplementedError
}
func (p *Process) MemoryInfo() (*MemoryInfoStat, error) {
	return p.MemoryInfoWithContext(context.Background())
}

func (p *Process) MemoryInfoWithContext(ctx context.Context) (*MemoryInfoStat, error) {
	mem, err := getMemoryInfo(p.Pid)
	if err != nil {
		return nil, err
	}

	ret := &MemoryInfoStat{
		RSS: uint64(mem.WorkingSetSize),
		VMS: uint64(mem.PagefileUsage),
	}

	return ret, nil
}
func (p *Process) MemoryInfoEx() (*MemoryInfoExStat, error) {
	return p.MemoryInfoExWithContext(context.Background())
}

func (p *Process) MemoryInfoExWithContext(ctx context.Context) (*MemoryInfoExStat, error) {
	return nil, common.ErrNotImplementedError
}

func (p *Process) Children() ([]*Process, error) {
	return p.ChildrenWithContext(context.Background())
}

func (p *Process) ChildrenWithContext(ctx context.Context) ([]*Process, error) {
	out := []*Process{}
	snap := w32.CreateToolhelp32Snapshot(w32.TH32CS_SNAPPROCESS, uint32(0))
	if snap == 0 {
		return out, windows.GetLastError()
	}
	defer w32.CloseHandle(snap)
	var pe32 w32.PROCESSENTRY32
	pe32.DwSize = uint32(unsafe.Sizeof(pe32))
	if w32.Process32First(snap, &pe32) == false {
		return out, windows.GetLastError()
	}

	if pe32.Th32ParentProcessID == uint32(p.Pid) {
		p, err := NewProcess(int32(pe32.Th32ProcessID))
		if err == nil {
			out = append(out, p)
		}
	}

	for w32.Process32Next(snap, &pe32) {
		if pe32.Th32ParentProcessID == uint32(p.Pid) {
			p, err := NewProcess(int32(pe32.Th32ProcessID))
			if err == nil {
				out = append(out, p)
			}
		}
	}
	return out, nil
}

func (p *Process) OpenFiles() ([]OpenFilesStat, error) {
	return p.OpenFilesWithContext(context.Background())
}

func (p *Process) OpenFilesWithContext(ctx context.Context) ([]OpenFilesStat, error) {
	return nil, common.ErrNotImplementedError
}

func (p *Process) Connections() ([]net.ConnectionStat, error) {
	return p.ConnectionsWithContext(context.Background())
}

func (p *Process) ConnectionsWithContext(ctx context.Context) ([]net.ConnectionStat, error) {
	return nil, common.ErrNotImplementedError
}

func (p *Process) NetIOCounters(pernic bool) ([]net.IOCountersStat, error) {
	return p.NetIOCountersWithContext(context.Background(), pernic)
}

func (p *Process) NetIOCountersWithContext(ctx context.Context, pernic bool) ([]net.IOCountersStat, error) {
	return nil, common.ErrNotImplementedError
}

func (p *Process) IsRunning() (bool, error) {
	return p.IsRunningWithContext(context.Background())
}

func (p *Process) IsRunningWithContext(ctx context.Context) (bool, error) {
	return true, common.ErrNotImplementedError
}

func (p *Process) MemoryMaps(grouped bool) (*[]MemoryMapsStat, error) {
	return p.MemoryMapsWithContext(context.Background(), grouped)
}

func (p *Process) MemoryMapsWithContext(ctx context.Context, grouped bool) (*[]MemoryMapsStat, error) {
	var ret []MemoryMapsStat
	return &ret, common.ErrNotImplementedError
}

func NewProcess(pid int32) (*Process, error) {
	p := &Process{Pid: pid}

	return p, nil
}

func (p *Process) SendSignal(sig windows.Signal) error {
	return p.SendSignalWithContext(context.Background(), sig)
}

func (p *Process) SendSignalWithContext(ctx context.Context, sig windows.Signal) error {
	return common.ErrNotImplementedError
}

func (p *Process) Suspend() error {
	return p.SuspendWithContext(context.Background())
}

func (p *Process) SuspendWithContext(ctx context.Context) error {
	return common.ErrNotImplementedError
}
func (p *Process) Resume() error {
	return p.ResumeWithContext(context.Background())
}

func (p *Process) ResumeWithContext(ctx context.Context) error {
	return common.ErrNotImplementedError
}

func (p *Process) Terminate() error {
	return p.TerminateWithContext(context.Background())
}

func (p *Process) TerminateWithContext(ctx context.Context) error {
	// PROCESS_TERMINATE = 0x0001
	proc := w32.OpenProcess(0x0001, false, uint32(p.Pid))
	ret := w32.TerminateProcess(proc, 0)
	w32.CloseHandle(proc)

	if ret == false {
		return windows.GetLastError()
	} else {
		return nil
	}
}

func (p *Process) Kill() error {
	return p.KillWithContext(context.Background())
}

func (p *Process) KillWithContext(ctx context.Context) error {
	process := os.Process{Pid: int(p.Pid)}
	return process.Kill()
}

func getFromSnapProcess(pid int32) (int32, int32, string, error) {
	snap := w32.CreateToolhelp32Snapshot(w32.TH32CS_SNAPPROCESS, uint32(pid))
	if snap == 0 {
		return 0, 0, "", windows.GetLastError()
	}
	defer w32.CloseHandle(snap)
	var pe32 w32.PROCESSENTRY32
	pe32.DwSize = uint32(unsafe.Sizeof(pe32))
	if w32.Process32First(snap, &pe32) == false {
		return 0, 0, "", windows.GetLastError()
	}

	if pe32.Th32ProcessID == uint32(pid) {
		szexe := windows.UTF16ToString(pe32.SzExeFile[:])
		return int32(pe32.Th32ParentProcessID), int32(pe32.CntThreads), szexe, nil
	}

	for w32.Process32Next(snap, &pe32) {
		if pe32.Th32ProcessID == uint32(pid) {
			szexe := windows.UTF16ToString(pe32.SzExeFile[:])
			return int32(pe32.Th32ParentProcessID), int32(pe32.CntThreads), szexe, nil
		}
	}
	return 0, 0, "", fmt.Errorf("Couldn't find pid: %d", pid)
}

// Get processes
func Processes() ([]*Process, error) {
	return ProcessesWithContext(context.Background())
}

func ProcessesWithContext(ctx context.Context) ([]*Process, error) {
	out := []*Process{}

	pids, err := PidsWithContext(ctx)
	if err != nil {
		return out, fmt.Errorf("could not get Processes %s", err)
	}

	for _, pid := range pids {
		p, err := NewProcess(pid)
		if err != nil {
			continue
		}
		out = append(out, p)
	}

	return out, nil
}

func getProcInfo(pid int32) (*SystemProcessInformation, error) {
	initialBufferSize := uint64(0x4000)
	bufferSize := initialBufferSize
	buffer := make([]byte, bufferSize)

	var sysProcInfo SystemProcessInformation
	ret, _, _ := common.ProcNtQuerySystemInformation.Call(
		uintptr(unsafe.Pointer(&sysProcInfo)),
		uintptr(unsafe.Pointer(&buffer[0])),
		uintptr(unsafe.Pointer(&bufferSize)),
		uintptr(unsafe.Pointer(&bufferSize)))
	if ret != 0 {
		return nil, windows.GetLastError()
	}

	return &sysProcInfo, nil
}

func getRusage(pid int32) (*windows.Rusage, error) {
	var CPU windows.Rusage

	c, err := windows.OpenProcess(windows.PROCESS_QUERY_INFORMATION, false, uint32(pid))
	if err != nil {
		return nil, err
	}
	defer windows.CloseHandle(c)

	if err := windows.GetProcessTimes(c, &CPU.CreationTime, &CPU.ExitTime, &CPU.KernelTime, &CPU.UserTime); err != nil {
		return nil, err
	}

	return &CPU, nil
}

func getMemoryInfo(pid int32) (PROCESS_MEMORY_COUNTERS, error) {
	var mem PROCESS_MEMORY_COUNTERS
	// PROCESS_QUERY_LIMITED_INFORMATION is 0x1000
	c, err := windows.OpenProcess(0x1000, false, uint32(pid))
	if err != nil {
		return mem, err
	}
	defer windows.CloseHandle(c)
	if err := getProcessMemoryInfo(c, &mem); err != nil {
		return mem, err
	}

	return mem, err
}

func getProcessMemoryInfo(h windows.Handle, mem *PROCESS_MEMORY_COUNTERS) (err error) {
	r1, _, e1 := syscall.Syscall(procGetProcessMemoryInfo.Addr(), 3, uintptr(h), uintptr(unsafe.Pointer(mem)), uintptr(unsafe.Sizeof(*mem)))
	if r1 == 0 {
		if e1 != 0 {
			err = error(e1)
		} else {
			err = syscall.EINVAL
		}
	}
	return
}

type SYSTEM_TIMES struct {
	CreateTime syscall.Filetime
	ExitTime   syscall.Filetime
	KernelTime syscall.Filetime
	UserTime   syscall.Filetime
}

func getProcessCPUTimes(pid int32) (SYSTEM_TIMES, error) {
	var times SYSTEM_TIMES

	// PROCESS_QUERY_LIMITED_INFORMATION is 0x1000
	h, err := windows.OpenProcess(0x1000, false, uint32(pid))
	if err != nil {
		return times, err
	}
	defer windows.CloseHandle(h)

	err = syscall.GetProcessTimes(
		syscall.Handle(h),
		&times.CreateTime,
		&times.ExitTime,
		&times.KernelTime,
		&times.UserTime,
	)

	return times, err
}<|MERGE_RESOLUTION|>--- conflicted
+++ resolved
@@ -251,7 +251,6 @@
 	return "", common.ErrNotImplementedError
 }
 
-<<<<<<< HEAD
 func (p *Process) Foreground() (bool, error) {
 	return p.ForegroundWithContext(context.Background())
 }
@@ -260,8 +259,6 @@
 	return false, common.ErrNotImplementedError
 }
 
-=======
->>>>>>> 35815938
 func (p *Process) Username() (string, error) {
 	return p.UsernameWithContext(context.Background())
 }
