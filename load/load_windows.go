--- conflicted
+++ resolved
@@ -34,7 +34,6 @@
 		currentLoad       float64
 	)
 
-<<<<<<< HEAD
 	tick := time.NewTicker(samplingFrequency).C
 
 	f := func() {
@@ -46,17 +45,6 @@
 			currentLoad = float64(w.Stats().Load)
 		}
 
-=======
-	counter, err := common.ProcessorQueueLengthCounter()
-	if err != nil || counter == nil {
-		return
-	}
-
-	tick := time.NewTicker(samplingFrequency).C
-
-	f := func() {
-		currentLoad, err = counter.GetValue()
->>>>>>> e767a0f0
 		loadAvgMutex.Lock()
 		loadErr = err
 		loadAvg1M = loadAvg1M*loadAvgFactor1M + currentLoad*(1-loadAvgFactor1M)
