//go:build windows
// +build windows

package load

import (
	"context"
	"log"
	"math"
	"sync"
	"time"

	"github.com/shirou/gopsutil/v3/internal/common"
)

var (
	loadErr              error
	loadAvg1M            float64 = 0.0
	loadAvg5M            float64 = 0.0
	loadAvg15M           float64 = 0.0
	loadAvgMutex         sync.RWMutex
	loadAvgGoroutineOnce sync.Once
)

// loadAvgGoroutine updates avg data by fetching current load by interval
// TODO instead of this goroutine, we can register a Win32 counter just as psutil does
// see https://psutil.readthedocs.io/en/latest/#psutil.getloadavg
// code https://github.com/giampaolo/psutil/blob/8415355c8badc9c94418b19bdf26e622f06f0cce/psutil/arch/windows/wmi.c
func loadAvgGoroutine(ctx context.Context) {
	var (
		samplingFrequency time.Duration = 5 * time.Second
		loadAvgFactor1M   float64       = 1 / math.Exp(samplingFrequency.Seconds()/time.Minute.Seconds())
		loadAvgFactor5M   float64       = 1 / math.Exp(samplingFrequency.Seconds()/(5*time.Minute).Seconds())
		loadAvgFactor15M  float64       = 1 / math.Exp(samplingFrequency.Seconds()/(15*time.Minute).Seconds())
		currentLoad       float64
	)

<<<<<<< HEAD
	tick := time.NewTicker(samplingFrequency).C
	for {
		// calling this because common.ProcessorQueueLengthCounter() returns zero values all time
		w, err := common.GetSystemProcessInformation()
		if err != nil {
			log.Printf("gopsutil: unexpected GetSystemProcessInformation error, please file an issue on github: %v", err)
		} else {
			currentLoad = float64(w.Stats().Load)
		}

		loadAvgMutex.Lock()
=======
	counter, err := common.ProcessorQueueLengthCounter()
	if err != nil || counter == nil {
		log.Printf("unexpected processor queue length counter error, %v\n", err)
		return
	}

	tick := time.NewTicker(samplingFrequency).C

	f := func() {
		currentLoad, err = counter.GetValue()
>>>>>>> faad8060
		loadErr = err
		loadAvgMutex.Lock()
		loadAvg1M = loadAvg1M*loadAvgFactor1M + currentLoad*(1-loadAvgFactor1M)
		loadAvg5M = loadAvg5M*loadAvgFactor5M + currentLoad*(1-loadAvgFactor5M)
		loadAvg15M = loadAvg15M*loadAvgFactor15M + currentLoad*(1-loadAvgFactor15M)
		loadAvgMutex.Unlock()
	}

	f() // run first time
	for {
		select {
		case <-ctx.Done():
			return
		case <-tick:
			f()
		}
	}
}

// Avg for Windows may return 0 values for the first few 5 second intervals
func Avg() (*AvgStat, error) {
	return AvgWithContext(context.Background())
}

func AvgWithContext(ctx context.Context) (*AvgStat, error) {
	loadAvgGoroutineOnce.Do(func() {
		go loadAvgGoroutine(ctx)
	})
	loadAvgMutex.RLock()
	defer loadAvgMutex.RUnlock()
	ret := AvgStat{
		Load1:  loadAvg1M,
		Load5:  loadAvg5M,
		Load15: loadAvg15M,
	}

	return &ret, loadErr
}

func Misc() (*MiscStat, error) {
	return MiscWithContext(context.Background())
}

func MiscWithContext(ctx context.Context) (*MiscStat, error) {
	ret := MiscStat{}

	return &ret, common.ErrNotImplementedError
}<|MERGE_RESOLUTION|>--- conflicted
+++ resolved
@@ -35,7 +35,6 @@
 		currentLoad       float64
 	)
 
-<<<<<<< HEAD
 	tick := time.NewTicker(samplingFrequency).C
 	for {
 		// calling this because common.ProcessorQueueLengthCounter() returns zero values all time
@@ -46,20 +45,6 @@
 			currentLoad = float64(w.Stats().Load)
 		}
 
-		loadAvgMutex.Lock()
-=======
-	counter, err := common.ProcessorQueueLengthCounter()
-	if err != nil || counter == nil {
-		log.Printf("unexpected processor queue length counter error, %v\n", err)
-		return
-	}
-
-	tick := time.NewTicker(samplingFrequency).C
-
-	f := func() {
-		currentLoad, err = counter.GetValue()
->>>>>>> faad8060
-		loadErr = err
 		loadAvgMutex.Lock()
 		loadAvg1M = loadAvg1M*loadAvgFactor1M + currentLoad*(1-loadAvgFactor1M)
 		loadAvg5M = loadAvg5M*loadAvgFactor5M + currentLoad*(1-loadAvgFactor5M)
