// +build linux

package docker

import (
<<<<<<< HEAD
	"context"
	"encoding/json"
=======
>>>>>>> 12199ad2
	"fmt"
	"os"
	"os/exec"
	"path"
	"strconv"
	"strings"

	cpu "github.com/shirou/gopsutil/cpu"
	"github.com/shirou/gopsutil/internal/common"
)

// GetDockerStat returns a list of Docker basic stats.
// This requires certain permission.
func GetDockerStat() ([]CgroupDockerStat, error) {
	return GetDockerStatWithContext(context.Background())
}

func GetDockerStatWithContext(ctx context.Context) ([]CgroupDockerStat, error) {
	path, err := exec.LookPath("docker")
	if err != nil {
		return nil, ErrDockerNotAvailable
	}

	out, err := invoke.Command(path, "ps", "-a", "--no-trunc", "--format", "{{.ID}}|{{.Image}}|{{.Names}}|{{.Status}}")
	if err != nil {
		return []CgroupDockerStat{}, err
	}
	lines := strings.Split(string(out), "\n")
	ret := make([]CgroupDockerStat, 0, len(lines))

	for _, l := range lines {
		if l == "" {
			continue
		}
		cols := strings.Split(l, "|")
		if len(cols) != 4 {
			continue
		}
		names := strings.Split(cols[2], ",")
		stat := CgroupDockerStat{
			ContainerID: cols[0],
			Name:        names[0],
			Image:       cols[1],
			Status:      cols[3],
			Running:     strings.Contains(cols[3], "Up"),
		}
		ret = append(ret, stat)
	}

	return ret, nil
}

// GetDockerIDList returnes a list of DockerID.
// This requires certain permission.
func GetDockerIDList() ([]string, error) {
	return GetDockerIDListWithContext(context.Background())
}

func GetDockerIDListWithContext(ctx context.Context) ([]string, error) {
	path, err := exec.LookPath("docker")
	if err != nil {
		return nil, ErrDockerNotAvailable
	}

	out, err := invoke.Command(path, "ps", "-q", "--no-trunc")
	if err != nil {
		return []string{}, err
	}
	lines := strings.Split(string(out), "\n")
	ret := make([]string, 0, len(lines))

	for _, l := range lines {
		if l == "" {
			continue
		}
		ret = append(ret, l)
	}

	return ret, nil
}

// CgroupCPU returnes specified cgroup id CPU status.
// containerID is same as docker id if you use docker.
// If you use container via systemd.slice, you could use
// containerID = docker-<container id>.scope and base=/sys/fs/cgroup/cpuacct/system.slice/
func CgroupCPU(containerID string, base string) (*cpu.TimesStat, error) {
	return CgroupCPUWithContext(context.Background(), containerID, base)
}

func CgroupCPUWithContext(ctx context.Context, containerID string, base string) (*cpu.TimesStat, error) {
	statfile := getCgroupFilePath(containerID, base, "cpuacct", "cpuacct.stat")
	lines, err := common.ReadLines(statfile)
	if err != nil {
		return nil, err
	}
	// empty containerID means all cgroup
	if len(containerID) == 0 {
		containerID = "all"
	}
	ret := &cpu.TimesStat{CPU: containerID}
	for _, line := range lines {
		fields := strings.Split(line, " ")
		if fields[0] == "user" {
			user, err := strconv.ParseFloat(fields[1], 64)
			if err == nil {
				ret.User = float64(user)
			}
		}
		if fields[0] == "system" {
			system, err := strconv.ParseFloat(fields[1], 64)
			if err == nil {
				ret.System = float64(system)
			}
		}
	}

	return ret, nil
}

func CgroupCPUDocker(containerid string) (*cpu.TimesStat, error) {
	return CgroupCPUDockerWithContext(context.Background(), containerid)
}

func CgroupCPUDockerWithContext(ctx context.Context, containerid string) (*cpu.TimesStat, error) {
	return CgroupCPU(containerid, common.HostSys("fs/cgroup/cpuacct/docker"))
}

func CgroupMem(containerID string, base string) (*CgroupMemStat, error) {
	return CgroupMemWithContext(context.Background(), containerID, base)
}

func CgroupMemWithContext(ctx context.Context, containerID string, base string) (*CgroupMemStat, error) {
	statfile := getCgroupFilePath(containerID, base, "memory", "memory.stat")

	// empty containerID means all cgroup
	if len(containerID) == 0 {
		containerID = "all"
	}
	lines, err := common.ReadLines(statfile)
	if err != nil {
		return nil, err
	}
	ret := &CgroupMemStat{ContainerID: containerID}
	for _, line := range lines {
		fields := strings.Split(line, " ")
		v, err := strconv.ParseUint(fields[1], 10, 64)
		if err != nil {
			continue
		}
		switch fields[0] {
		case "cache":
			ret.Cache = v
		case "rss":
			ret.RSS = v
		case "rssHuge":
			ret.RSSHuge = v
		case "mappedFile":
			ret.MappedFile = v
		case "pgpgin":
			ret.Pgpgin = v
		case "pgpgout":
			ret.Pgpgout = v
		case "pgfault":
			ret.Pgfault = v
		case "pgmajfault":
			ret.Pgmajfault = v
		case "inactiveAnon":
			ret.InactiveAnon = v
		case "activeAnon":
			ret.ActiveAnon = v
		case "inactiveFile":
			ret.InactiveFile = v
		case "activeFile":
			ret.ActiveFile = v
		case "unevictable":
			ret.Unevictable = v
		case "hierarchicalMemoryLimit":
			ret.HierarchicalMemoryLimit = v
		case "totalCache":
			ret.TotalCache = v
		case "totalRss":
			ret.TotalRSS = v
		case "totalRssHuge":
			ret.TotalRSSHuge = v
		case "totalMappedFile":
			ret.TotalMappedFile = v
		case "totalPgpgin":
			ret.TotalPgpgIn = v
		case "totalPgpgout":
			ret.TotalPgpgOut = v
		case "totalPgfault":
			ret.TotalPgFault = v
		case "totalPgmajfault":
			ret.TotalPgMajFault = v
		case "totalInactiveAnon":
			ret.TotalInactiveAnon = v
		case "totalActiveAnon":
			ret.TotalActiveAnon = v
		case "totalInactiveFile":
			ret.TotalInactiveFile = v
		case "totalActiveFile":
			ret.TotalActiveFile = v
		case "totalUnevictable":
			ret.TotalUnevictable = v
		}
	}

	r, err := getCgroupMemFile(containerID, base, "memory.usage_in_bytes")
	if err == nil {
		ret.MemUsageInBytes = r
	}
	r, err = getCgroupMemFile(containerID, base, "memory.max_usage_in_bytes")
	if err == nil {
		ret.MemMaxUsageInBytes = r
	}
	r, err = getCgroupMemFile(containerID, base, "memoryLimitInBbytes")
	if err == nil {
		ret.MemLimitInBytes = r
	}
	r, err = getCgroupMemFile(containerID, base, "memoryFailcnt")
	if err == nil {
		ret.MemFailCnt = r
	}

	return ret, nil
}

func CgroupMemDocker(containerID string) (*CgroupMemStat, error) {
	return CgroupMemDockerWithContext(context.Background(), containerID)
}

func CgroupMemDockerWithContext(ctx context.Context, containerID string) (*CgroupMemStat, error) {
	return CgroupMem(containerID, common.HostSys("fs/cgroup/memory/docker"))
}

// getCgroupFilePath constructs file path to get targetted stats file.
func getCgroupFilePath(containerID, base, target, file string) string {
	if len(base) == 0 {
		base = common.HostSys(fmt.Sprintf("fs/cgroup/%s/docker", target))
	}
	statfile := path.Join(base, containerID, file)

	if _, err := os.Stat(statfile); os.IsNotExist(err) {
		statfile = path.Join(
			common.HostSys(fmt.Sprintf("fs/cgroup/%s/system.slice", target)), "docker-"+containerID+".scope", file)
	}

	return statfile
}

// getCgroupMemFile reads a cgroup file and return the contents as uint64.
func getCgroupMemFile(containerID, base, file string) (uint64, error) {
	statfile := getCgroupFilePath(containerID, base, "memory", file)
	lines, err := common.ReadLines(statfile)
	if err != nil {
		return 0, err
	}
	if len(lines) != 1 {
		return 0, fmt.Errorf("wrong format file: %s", statfile)
	}
	return strconv.ParseUint(lines[0], 10, 64)
}<|MERGE_RESOLUTION|>--- conflicted
+++ resolved
@@ -3,11 +3,8 @@
 package docker
 
 import (
-<<<<<<< HEAD
 	"context"
 	"encoding/json"
-=======
->>>>>>> 12199ad2
 	"fmt"
 	"os"
 	"os/exec"
